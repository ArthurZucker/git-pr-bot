# Copyright 2022 The HuggingFace Team, the AllenNLP library authors. All rights reserved.
#
# Licensed under the Apache License, Version 2.0 (the "License");
# you may not use this file except in compliance with the License.
# You may obtain a copy of the License at
#
#     http://www.apache.org/licenses/LICENSE-2.0
#
# Unless required by applicable law or agreed to in writing, software
# distributed under the License is distributed on an "AS IS" BASIS,
# WITHOUT WARRANTIES OR CONDITIONS OF ANY KIND, either express or implied.
# See the License for the specific language governing permissions and
# limitations under the License.

import os
from github import Github



def main():
    g = Github(os.environ["GITHUB_TOKEN"])
    repo = g.get_repo("huggingface/accelerate")
    ref = os.environ["GITHUB_REF"]
    print(ref)
<<<<<<< HEAD
    pr_num = int(ref.split("/")[-2])
=======
    pr_num = int(ref.split("/")[-1])
>>>>>>> 0ad49475
    pr = repo.get_pull(pr_num)
    pr.create_comment("### FILL ME OUT ###", path = "README.md", position = 1)

### A COMMENT

if __name__ == "__main__":
    main()<|MERGE_RESOLUTION|>--- conflicted
+++ resolved
@@ -22,11 +22,7 @@
     repo = g.get_repo("huggingface/accelerate")
     ref = os.environ["GITHUB_REF"]
     print(ref)
-<<<<<<< HEAD
     pr_num = int(ref.split("/")[-2])
-=======
-    pr_num = int(ref.split("/")[-1])
->>>>>>> 0ad49475
     pr = repo.get_pull(pr_num)
     pr.create_comment("### FILL ME OUT ###", path = "README.md", position = 1)
 
